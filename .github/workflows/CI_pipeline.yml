name: CI Pipeline

on:
  push:
    branches: [ "master", "CI_pipeline" ]
  pull_request:
    branches: [ "master" ]

permissions:
  contents: read

env:
  MIX_ENV: test

jobs:
  deps:
    name: Dependencies
    runs-on: ubuntu-20.04
    steps:
    - uses: actions/checkout@v3
    - uses: erlef/setup-beam@v1
      with:
        otp-version: '25.1'
        elixir-version: '1.14.1'
    - name: Restore cached dependencies
      uses: actions/cache@v3
      with:
        path: deps
        key: ${{ runner.os }}-mix-${{ hashFiles('**/mix.lock') }}
        restore-keys: ${{ runner.os }}-mix-
    - name: Install dependencies
      run: mix deps.get

  static_code_analysis:
    name: Static Code Analysis
    runs-on: ubuntu-20.04
    needs: deps
    steps:
    - uses: actions/checkout@v3
    - name: Elixir Setup
<<<<<<< HEAD
      uses: erlef/setup-beam@v1
=======
      uses: actions/setup-elixir@v1
>>>>>>> 92f5815d
      with:
        otp-version: '25.1'
        elixir-version: '1.14.1'
    - name: Restore cached dependencies
      uses: actions/cache@v3
      with:
        path: deps
        key: ${{ runner.os }}-mix-${{ hashFiles('**/mix.lock') }}
        restore-keys: ${{ runner.os }}-mix-
    - name: Check format
      run: mix format --check-formatted
    - name: Run dialyzer
<<<<<<< HEAD
      run: mix dialyzer --format github  --ignore-exit-status --no-check 
    - name: Run credo and show errors if issuer is high
      run: mix credo suggest --min-priority high
=======
      run: mix dialyzer --format github  
    - name: Run credo
      run: mix credo
>>>>>>> 92f5815d

  tests:
    name: Tests
    runs-on: ubuntu-20.04
    needs: deps
    services:
      redisgraph:
        image: redis/redis-stack-server
        ports:
          - 6379:6379
    steps:
    - uses: actions/checkout@v3
    - name: Elixir Setup
<<<<<<< HEAD
      uses: erlef/setup-beam@v1
=======
      uses: actions/setup-elixir@v1
>>>>>>> 92f5815d
      with:
        otp-version: '25.1'
        elixir-version: '1.14.1'
    - name: Restore cached dependencies
      uses: actions/cache@v3
      with:
        path: deps
        key: ${{ runner.os }}-mix-${{ hashFiles('**/mix.lock') }}
        restore-keys: ${{ runner.os }}-mix-
    - name: Run tests
      run: mix coveralls<|MERGE_RESOLUTION|>--- conflicted
+++ resolved
@@ -2,7 +2,7 @@
 
 on:
   push:
-    branches: [ "master", "CI_pipeline" ]
+    branches: [ "master" ]
   pull_request:
     branches: [ "master" ]
 
@@ -38,11 +38,7 @@
     steps:
     - uses: actions/checkout@v3
     - name: Elixir Setup
-<<<<<<< HEAD
       uses: erlef/setup-beam@v1
-=======
-      uses: actions/setup-elixir@v1
->>>>>>> 92f5815d
       with:
         otp-version: '25.1'
         elixir-version: '1.14.1'
@@ -55,15 +51,9 @@
     - name: Check format
       run: mix format --check-formatted
     - name: Run dialyzer
-<<<<<<< HEAD
       run: mix dialyzer --format github  --ignore-exit-status --no-check 
     - name: Run credo and show errors if issuer is high
       run: mix credo suggest --min-priority high
-=======
-      run: mix dialyzer --format github  
-    - name: Run credo
-      run: mix credo
->>>>>>> 92f5815d
 
   tests:
     name: Tests
@@ -77,11 +67,7 @@
     steps:
     - uses: actions/checkout@v3
     - name: Elixir Setup
-<<<<<<< HEAD
       uses: erlef/setup-beam@v1
-=======
-      uses: actions/setup-elixir@v1
->>>>>>> 92f5815d
       with:
         otp-version: '25.1'
         elixir-version: '1.14.1'
